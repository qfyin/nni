--- conflicted
+++ resolved
@@ -59,11 +59,7 @@
 | `NODE`             | Node.js 命令                     | 参考源代码                              | 参考源代码                                           |
 | `YARN`             | Yarn 命令                        | 参考源代码                              | 参考源代码                                           |
 
-<<<<<<< HEAD
 注意，这些变量不仅会影响安装路径，也会影响生成的 `nnictl` 脚本。 如果复制文件的路径和运行时的不一样（例如，创建发行版本包时），需要手工编辑 `nnictl` 和 `nnimanager`。
-=======
-注意，这些变量不仅会影响安装路径，也会影响生成的 `nnictl` 和 `nnimanager` 脚本。 如果复制文件的路径和运行时的不一样（例如，创建发行版本包时），需要手工编辑 `nnictl` 和 `nnimanager`。
->>>>>>> 85d936d1
 
 ### 目标
 
